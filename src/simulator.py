<<<<<<< HEAD
import time
import os
from typing import List, Optional, Union, Any
=======
from src.api_client import APIClient  # APIClient をインポート
>>>>>>> 55a7b766
from src.data_model import Request
from src.queue_manager import PriorityQueueStrategy  # PriorityQueueStrategy をインポート
from src.worker import Worker

# NUM_EXTERNAL_APIS と EXTERNAL_API_RPM_LIMIT は APIClient が config から読むので Simulator で直接読む必要はない


class Simulator:
    """
    システムアクセスのシミュレーションを実行するメインクラス。

    リクエストの到着、キューイング、ワーカーによる処理の全体的な流れを管理し、
    イベントドリブンな方法で時間を進めます。
    """
<<<<<<< HEAD
    def __init__(self, requests: List[Request], num_workers: int, queue_max_size: Optional[int] = None,
                 animation_mode: bool = False, animation_update_interval_seconds: float = 1.0):
=======

    def __init__(self, requests: list[Request], num_workers: int, queue_max_size: int | None = None):
>>>>>>> 55a7b766
        """
        Simulatorのコンストラクタ。

        Args:
            requests (List[Request]): シミュレーション対象のリクエストのリスト。
                                      このリストは内部で到着時刻順にソートされます。
            num_workers (int): シミュレーションで使用するワーカーの数。
            queue_max_size (Optional[int]): タスクキューの最大サイズ。
                                           Noneの場合は無制限。
            animation_mode (bool): アニメーションモードを有効にするかどうか。
            animation_update_interval_seconds (float): アニメーションモード時のシミュレーション時間更新間隔（秒）。
        """
        # 入力リクエストは変更しないようにコピーしてソート
<<<<<<< HEAD
        self.pending_requests: List[Request] = sorted(list(requests), key=lambda r: r.request_time)
        self.animation_mode = animation_mode
        self.animation_update_interval_seconds = animation_update_interval_seconds
        # アニメーション速度: シミュレーション内の24時間 (86400秒) が現実の60秒で表示される
        self.animation_sleep_duration = self.animation_update_interval_seconds / (86400 / 60) if animation_mode else 0
=======
        self.pending_requests: list[Request] = sorted(list(requests), key=lambda r: r.sim_arrival_time)
>>>>>>> 55a7b766

        # TODO: 将来的には複数のキューや異なるキュータイプ (例: 優先度キュー) も考慮。
        # その場合、task_queue の管理方法や Worker へのキューの渡し方を変更する必要がある。
        # self.task_queue: FifoQueue[Request] = FifoQueue(max_size=queue_max_size) # 旧 FifoQueue
        self.task_queue: PriorityQueueStrategy[Request] = PriorityQueueStrategy()
        # 注意: 現在のPriorityQueueStrategyはmax_sizeをコンストラクタで受け付けないため、
        # queue_max_size引数はPriorityQueueStrategy利用時は無視されます。
        # 必要であればPriorityQueueStrategyを改修し、内部キューのサイズ制限を設定できるようにする必要があります。

        # APIClientのインスタンスを作成 (全ワーカーで共有)
        # simulator_time_func として self.get_current_time を渡す
        self.api_client = APIClient(simulator_time_func=self.get_current_time)

        self.workers: list[Worker] = [
            Worker(worker_id=i, task_queue=self.task_queue, api_client=self.api_client) for i in range(num_workers)
        ]
        self.current_time: float = 0.0
        self.completed_requests: list[Request] = []  # 処理済みまたはリジェクトされたリクエスト

        # シミュレーション開始時刻を最初のリクエスト到着時刻に設定（もしあれば）
        # sim_arrival_time は float なので、0 との比較は問題ない
        if (
            self.pending_requests and self.pending_requests[0].sim_arrival_time >= 0
        ):  # sim_arrival_time を使用し、0以上か確認
            self.current_time = self.pending_requests[0].sim_arrival_time
        else:
            # リクエストがない場合や、最初の到着時刻が0より小さい（通常はないはず）場合は0.0から開始
            self.current_time = 0.0

    def _get_next_event_time(self) -> float:
        """
        シミュレーション内で次に発生する可能性のあるイベントの時刻を計算します。

        考慮されるイベント:
        - 保留中のリクエストの次の到着時刻。
        - いずれかのワーカーが現在処理中のタスクを完了する時刻。

        Returns:
            float: 次のイベントが発生する最も早い時刻。
                   イベントがない場合は float('inf') を返します。
        """
        next_event_time = float("inf")

        # 1. 次のペンディングリクエストの到着時刻
        if self.pending_requests:
            next_event_time = min(next_event_time, self.pending_requests[0].sim_arrival_time)

        # 2. ワーカーがタスクを完了する時刻
        for worker in self.workers:
            if worker.current_task:  # ワーカーがタスクを処理中の場合
                next_event_time = min(next_event_time, worker.busy_until)

        return next_event_time

    def get_current_time(self) -> float:
        """現在のシミュレーション時刻を返す。"""
        return self.current_time

    def run(self) -> list[Request]:
        """
        シミュレーションを実行します。

        シミュレーションは、保留中のリクエストがなくなり、タスクキューが空になり、
        かつ全てのワーカーがアイドル状態になるまで継続します。
        時間はイベントドリブンで進みます。

        Returns:
            List[Request]: 処理が完了した（またはリジェクトされた）リクエストのリスト。
                           完了時刻（リジェクトの場合は-1）などの情報が更新されています。
        """
        while self.pending_requests or not self.task_queue.is_empty() or any(w.current_task for w in self.workers):
            # print(f"--- Loop Start: Current Time: {self.current_time:.2f}, Pending: {len(self.pending_requests)}, Queue: {len(self.task_queue)}, BusyWorkers: {sum(1 for w in self.workers if w.current_task)} ---")

            action_occurred_in_current_step = True
            while action_occurred_in_current_step:
                action_occurred_in_current_step = False

                # 1. 新しいリクエストの到着を確認し、キューに追加
                newly_arrived_indices = []
                for i, req in enumerate(self.pending_requests):
                    if req.sim_arrival_time <= self.current_time:  # sim_arrival_time を使用
                        newly_arrived_indices.append(i)
                    else:
                        break

                if newly_arrived_indices:
                    action_occurred_in_current_step = True
                    for i in sorted(newly_arrived_indices, reverse=True):
                        req_to_enqueue = self.pending_requests.pop(i)
                        req_to_enqueue.arrival_time_in_queue = self.current_time
                        # TODO: アドミッションコントロール戦略をパラメータ化する。
                        # 現在は単純なis_fullチェックだが、ストラテジーパターンなどで拡張可能にする。
                        if self.task_queue.is_full():
                            # print(f"[Time: {self.current_time:.2f}] Queue full. Request {req_to_enqueue.user_id} rejected at arrival_time_in_queue: {req_to_enqueue.arrival_time_in_queue:.2f}")
                            req_to_enqueue.finish_processing_time_by_worker = -1
                            self.completed_requests.append(req_to_enqueue)
                        else:
                            self.task_queue.enqueue(req_to_enqueue)
                            # print(f"[Time: {self.current_time:.2f}] Request {req_to_enqueue.user_id} enqueued. Arrival_time_in_queue: {req_to_enqueue.arrival_time_in_queue:.2f}")

                # 2. ワーカーにタスクを処理させる (タスク完了 or 新規タスク開始)
                for worker in self.workers:
                    # process_task はタスク完了時に完了タスクを返し、アイドルなら新規タスクを開始する
                    original_busy_until = worker.busy_until
                    original_current_task_id = id(worker.current_task) if worker.current_task else None

                    completed_task = worker.process_task(self.current_time)

                    new_current_task_id = id(worker.current_task) if worker.current_task else None

                    if completed_task:
                        self.completed_requests.append(completed_task)
                        action_occurred_in_current_step = True
                        # print(f"[Time: {self.current_time:.2f}] Task {completed_task.user_id} completed by Worker {worker.worker_id}. Recorded finish_time: {completed_task.finish_processing_time_by_worker:.2f}. Queue len: {len(self.task_queue)}")

                    # 新しいタSKを開始した場合も action_occurred とする
                    if (
                        worker.current_task
                        and new_current_task_id != original_current_task_id
                        or worker.current_task
                        and worker.busy_until != original_busy_until
                        and original_current_task_id == new_current_task_id
                    ):  # 新しいタスクが割り当てられた
                        action_occurred_in_current_step = True

            # 3. 次のイベント時刻に進む
            next_event_time = self._get_next_event_time()
            # print(f"Next event time calculated: {next_event_time}")

            if next_event_time == float("inf"):
                if (
                    not self.pending_requests
                    and self.task_queue.is_empty()
                    and all(not w.current_task for w in self.workers)
                ):
                    # print("--- Simulation End: No more events or tasks. ---")
                    break
                else:
                    # print(f"Warning: next_event_time is inf, but simulation is not over. Current time: {self.current_time}")
                    # print(f"Pending: {len(self.pending_requests)}, Queue: {len(self.task_queue)}, Workers busy: {sum(1 for w in self.workers if w.current_task)}")
                    # print("Forcing break due to potential deadlock.")
                    break  # Potential deadlock or error in logic

            if next_event_time > self.current_time:
                self.current_time = next_event_time
                # print(f"--- Advancing Time to: {self.current_time:.2f} ---")
            elif next_event_time <= self.current_time:
                # この状態は、現在の時刻でまだ処理できるイベントがあるか、
                # もしくは全ての処理が完了して次のイベントがない場合。
                # action_occurred_in_current_step ループで処理されるか、
                # 上の next_event_time == float('inf') でbreakする。
                # 基本的には、時間が進まない場合は、action_occurred_in_current_stepループで何かが起こるはず。
                # それでも進まない場合は、上記のinfチェックで終了する。
                # print(f"Warning or Info: next_event_time ({next_event_time}) <= current_time ({self.current_time}). Action_occurred_in_current_step should handle this or it's end of simulation.")
                # もし、action_occurred_in_current_step が False で、かつ next_event_time <= self.current_time で、
                # さらにシミュレーション終了条件も満たさない場合、無限ループの可能性がある。
                # そのため、_get_next_event_time が常に current_time より厳密に大きい値を返すか、
                # float('inf') を返すように保証することが重要。
                # worker.busy_until は current_time + processing_time なので、processing_time > 0 なら常に未来。
                # processing_time = 0 の場合は busy_until = current_time となりうる。
                # その場合、worker.process_task で完了し、action_occurred が true になる。
                # そして、再度 _get_next_event_time が呼ばれる。
                if not (
                    self.pending_requests or not self.task_queue.is_empty() or any(w.current_task for w in self.workers)
                ):
                    # print("--- Simulation End: All tasks processed and no pending. ---")
                    break  # All tasks processed
                pass

        self.completed_requests.sort(
            key=lambda r: (
                r.finish_processing_time_by_worker if r.finish_processing_time_by_worker != -1 else float("inf"),
                r.arrival_time_in_queue,
            )
        )
        # print(f"Total completed (incl. rejected): {len(self.completed_requests)}")
        return self.completed_requests

    def _display_animation_frame(self):
        """アニメーションモードで現在のシミュレーション状態を表示します。"""
        os.system('cls' if os.name == 'nt' else 'clear')
        print("--- Simulation Animation ---")
        print(f"Current Time: {self.current_time:.2f} s")

        # 時:分:秒 形式で表示
        hours = int(self.current_time // 3600)
        minutes = int((self.current_time % 3600) // 60)
        seconds = int(self.current_time % 60)
        print(f"Formatted Time: {hours:02d}:{minutes:02d}:{seconds:02d}")

        print(f"Pending Requests: {len(self.pending_requests)}")
        print(f"Tasks in Queue: {len(self.task_queue)}")

        active_workers = sum(1 for w in self.workers if w.current_task)
        print(f"Active Workers: {active_workers}/{len(self.workers)}")

        print(f"Completed Requests: {len(self.completed_requests)}")

        if self.animation_mode and self.animation_sleep_duration > 0:
            time.sleep(self.animation_sleep_duration)

    def run(self) -> List[Request]:
        """
        シミュレーションを実行します。

        animation_modeがTrueの場合、固定時間ステップでアニメーション表示しながら実行します。
        Falseの場合、イベントドリブンで高速に実行します。

        Returns:
            List[Request]: 処理が完了した（またはリジェクトされた）リクエストのリスト。
                           完了時刻（リジェクトの場合は-1）などの情報が更新されています。
        """
        if self.animation_mode:
            # アニメーションモードのループ
            while self.pending_requests or not self.task_queue.is_empty() or any(w.current_task for w in self.workers):
                self._display_animation_frame()

                # 1. 新しいリクエストの到着を確認し、キューに追加 (現在の時刻までのもの)
                newly_arrived_indices = []
                for i, req in enumerate(self.pending_requests):
                    if req.request_time <= self.current_time:
                        newly_arrived_indices.append(i)
                    else:
                        break

                for i in sorted(newly_arrived_indices, reverse=True):
                    req_to_enqueue = self.pending_requests.pop(i)
                    req_to_enqueue.arrival_time_in_queue = self.current_time
                    if self.task_queue.is_full():
                        req_to_enqueue.finish_processing_time_by_worker = -1
                        self.completed_requests.append(req_to_enqueue)
                    else:
                        self.task_queue.enqueue(req_to_enqueue)

                # 2. ワーカーにタスクを処理させる
                for worker in self.workers:
                    completed_task = worker.process_task(self.current_time)
                    if completed_task:
                        self.completed_requests.append(completed_task)

                # 3. 時間を進める
                # 全ての処理が終わっていればループを抜ける (アニメーションの最後のフレームを表示するため、先に時間を進めない)
                if not self.pending_requests and self.task_queue.is_empty() and all(not w.current_task for w in self.workers):
                    self._display_animation_frame() # 最後の状態を表示
                    break

                self.current_time += self.animation_update_interval_seconds

            if not (not self.pending_requests and self.task_queue.is_empty() and all(not w.current_task for w in self.workers)):
                 self._display_animation_frame() # ループが途中で抜けた場合（例：最大時間など）も最終状態表示

        else: # イベント駆動モード (既存のロジック)
            while self.pending_requests or not self.task_queue.is_empty() or any(w.current_task for w in self.workers):
                action_occurred_in_current_step = True
                while action_occurred_in_current_step:
                    action_occurred_in_current_step = False

                    newly_arrived_indices = []
                    for i, req in enumerate(self.pending_requests):
                        if req.request_time <= self.current_time:
                            newly_arrived_indices.append(i)
                        else:
                            break

                    if newly_arrived_indices:
                        action_occurred_in_current_step = True
                        for i in sorted(newly_arrived_indices, reverse=True):
                            req_to_enqueue = self.pending_requests.pop(i)
                            req_to_enqueue.arrival_time_in_queue = self.current_time
                            if self.task_queue.is_full():
                                req_to_enqueue.finish_processing_time_by_worker = -1
                                self.completed_requests.append(req_to_enqueue)
                            else:
                                self.task_queue.enqueue(req_to_enqueue)

                    for worker in self.workers:
                        original_busy_until = worker.busy_until
                        original_current_task_id = id(worker.current_task) if worker.current_task else None
                        completed_task = worker.process_task(self.current_time)
                        new_current_task_id = id(worker.current_task) if worker.current_task else None

                        if completed_task:
                            self.completed_requests.append(completed_task)
                            action_occurred_in_current_step = True

                        if worker.current_task and new_current_task_id != original_current_task_id:
                             action_occurred_in_current_step = True
                        elif worker.current_task and worker.busy_until != original_busy_until and original_current_task_id == new_current_task_id :
                             action_occurred_in_current_step = True

                next_event_time = self._get_next_event_time()
                if next_event_time == float('inf'):
                    if not self.pending_requests and self.task_queue.is_empty() and all(not w.current_task for w in self.workers):
                        break
                    else:
                        break

                if next_event_time > self.current_time:
                    self.current_time = next_event_time
                elif next_event_time <= self.current_time:
                    if not (self.pending_requests or not self.task_queue.is_empty() or any(w.current_task for w in self.workers)):
                        break
                    pass

        self.completed_requests.sort(key=lambda r: (r.finish_processing_time_by_worker if r.finish_processing_time_by_worker != -1 else float('inf'), r.arrival_time_in_queue))
        return self.completed_requests<|MERGE_RESOLUTION|>--- conflicted
+++ resolved
@@ -1,10 +1,7 @@
-<<<<<<< HEAD
+import os
 import time
-import os
-from typing import List, Optional, Union, Any
-=======
+
 from src.api_client import APIClient  # APIClient をインポート
->>>>>>> 55a7b766
 from src.data_model import Request
 from src.queue_manager import PriorityQueueStrategy  # PriorityQueueStrategy をインポート
 from src.worker import Worker
@@ -19,18 +16,20 @@
     リクエストの到着、キューイング、ワーカーによる処理の全体的な流れを管理し、
     イベントドリブンな方法で時間を進めます。
     """
-<<<<<<< HEAD
-    def __init__(self, requests: List[Request], num_workers: int, queue_max_size: Optional[int] = None,
-                 animation_mode: bool = False, animation_update_interval_seconds: float = 1.0):
-=======
-
-    def __init__(self, requests: list[Request], num_workers: int, queue_max_size: int | None = None):
->>>>>>> 55a7b766
+
+    def __init__(
+        self,
+        requests: list[Request],
+        num_workers: int,
+        queue_max_size: int | None = None,
+        animation_mode: bool = False,
+        animation_update_interval_seconds: float = 1.0,
+    ):
         """
         Simulatorのコンストラクタ。
 
         Args:
-            requests (List[Request]): シミュレーション対象のリクエストのリスト。
+            requests (list[Request]): シミュレーション対象のリクエストのリスト。
                                       このリストは内部で到着時刻順にソートされます。
             num_workers (int): シミュレーションで使用するワーカーの数。
             queue_max_size (Optional[int]): タスクキューの最大サイズ。
@@ -39,15 +38,11 @@
             animation_update_interval_seconds (float): アニメーションモード時のシミュレーション時間更新間隔（秒）。
         """
         # 入力リクエストは変更しないようにコピーしてソート
-<<<<<<< HEAD
-        self.pending_requests: List[Request] = sorted(list(requests), key=lambda r: r.request_time)
+        self.pending_requests: list[Request] = sorted(requests, key=lambda r: r.sim_arrival_time)
         self.animation_mode = animation_mode
         self.animation_update_interval_seconds = animation_update_interval_seconds
         # アニメーション速度: シミュレーション内の24時間 (86400秒) が現実の60秒で表示される
         self.animation_sleep_duration = self.animation_update_interval_seconds / (86400 / 60) if animation_mode else 0
-=======
-        self.pending_requests: list[Request] = sorted(list(requests), key=lambda r: r.sim_arrival_time)
->>>>>>> 55a7b766
 
         # TODO: 将来的には複数のキューや異なるキュータイプ (例: 優先度キュー) も考慮。
         # その場合、task_queue の管理方法や Worker へのキューの渡し方を変更する必要がある。
@@ -106,129 +101,9 @@
         """現在のシミュレーション時刻を返す。"""
         return self.current_time
 
-    def run(self) -> list[Request]:
-        """
-        シミュレーションを実行します。
-
-        シミュレーションは、保留中のリクエストがなくなり、タスクキューが空になり、
-        かつ全てのワーカーがアイドル状態になるまで継続します。
-        時間はイベントドリブンで進みます。
-
-        Returns:
-            List[Request]: 処理が完了した（またはリジェクトされた）リクエストのリスト。
-                           完了時刻（リジェクトの場合は-1）などの情報が更新されています。
-        """
-        while self.pending_requests or not self.task_queue.is_empty() or any(w.current_task for w in self.workers):
-            # print(f"--- Loop Start: Current Time: {self.current_time:.2f}, Pending: {len(self.pending_requests)}, Queue: {len(self.task_queue)}, BusyWorkers: {sum(1 for w in self.workers if w.current_task)} ---")
-
-            action_occurred_in_current_step = True
-            while action_occurred_in_current_step:
-                action_occurred_in_current_step = False
-
-                # 1. 新しいリクエストの到着を確認し、キューに追加
-                newly_arrived_indices = []
-                for i, req in enumerate(self.pending_requests):
-                    if req.sim_arrival_time <= self.current_time:  # sim_arrival_time を使用
-                        newly_arrived_indices.append(i)
-                    else:
-                        break
-
-                if newly_arrived_indices:
-                    action_occurred_in_current_step = True
-                    for i in sorted(newly_arrived_indices, reverse=True):
-                        req_to_enqueue = self.pending_requests.pop(i)
-                        req_to_enqueue.arrival_time_in_queue = self.current_time
-                        # TODO: アドミッションコントロール戦略をパラメータ化する。
-                        # 現在は単純なis_fullチェックだが、ストラテジーパターンなどで拡張可能にする。
-                        if self.task_queue.is_full():
-                            # print(f"[Time: {self.current_time:.2f}] Queue full. Request {req_to_enqueue.user_id} rejected at arrival_time_in_queue: {req_to_enqueue.arrival_time_in_queue:.2f}")
-                            req_to_enqueue.finish_processing_time_by_worker = -1
-                            self.completed_requests.append(req_to_enqueue)
-                        else:
-                            self.task_queue.enqueue(req_to_enqueue)
-                            # print(f"[Time: {self.current_time:.2f}] Request {req_to_enqueue.user_id} enqueued. Arrival_time_in_queue: {req_to_enqueue.arrival_time_in_queue:.2f}")
-
-                # 2. ワーカーにタスクを処理させる (タスク完了 or 新規タスク開始)
-                for worker in self.workers:
-                    # process_task はタスク完了時に完了タスクを返し、アイドルなら新規タスクを開始する
-                    original_busy_until = worker.busy_until
-                    original_current_task_id = id(worker.current_task) if worker.current_task else None
-
-                    completed_task = worker.process_task(self.current_time)
-
-                    new_current_task_id = id(worker.current_task) if worker.current_task else None
-
-                    if completed_task:
-                        self.completed_requests.append(completed_task)
-                        action_occurred_in_current_step = True
-                        # print(f"[Time: {self.current_time:.2f}] Task {completed_task.user_id} completed by Worker {worker.worker_id}. Recorded finish_time: {completed_task.finish_processing_time_by_worker:.2f}. Queue len: {len(self.task_queue)}")
-
-                    # 新しいタSKを開始した場合も action_occurred とする
-                    if (
-                        worker.current_task
-                        and new_current_task_id != original_current_task_id
-                        or worker.current_task
-                        and worker.busy_until != original_busy_until
-                        and original_current_task_id == new_current_task_id
-                    ):  # 新しいタスクが割り当てられた
-                        action_occurred_in_current_step = True
-
-            # 3. 次のイベント時刻に進む
-            next_event_time = self._get_next_event_time()
-            # print(f"Next event time calculated: {next_event_time}")
-
-            if next_event_time == float("inf"):
-                if (
-                    not self.pending_requests
-                    and self.task_queue.is_empty()
-                    and all(not w.current_task for w in self.workers)
-                ):
-                    # print("--- Simulation End: No more events or tasks. ---")
-                    break
-                else:
-                    # print(f"Warning: next_event_time is inf, but simulation is not over. Current time: {self.current_time}")
-                    # print(f"Pending: {len(self.pending_requests)}, Queue: {len(self.task_queue)}, Workers busy: {sum(1 for w in self.workers if w.current_task)}")
-                    # print("Forcing break due to potential deadlock.")
-                    break  # Potential deadlock or error in logic
-
-            if next_event_time > self.current_time:
-                self.current_time = next_event_time
-                # print(f"--- Advancing Time to: {self.current_time:.2f} ---")
-            elif next_event_time <= self.current_time:
-                # この状態は、現在の時刻でまだ処理できるイベントがあるか、
-                # もしくは全ての処理が完了して次のイベントがない場合。
-                # action_occurred_in_current_step ループで処理されるか、
-                # 上の next_event_time == float('inf') でbreakする。
-                # 基本的には、時間が進まない場合は、action_occurred_in_current_stepループで何かが起こるはず。
-                # それでも進まない場合は、上記のinfチェックで終了する。
-                # print(f"Warning or Info: next_event_time ({next_event_time}) <= current_time ({self.current_time}). Action_occurred_in_current_step should handle this or it's end of simulation.")
-                # もし、action_occurred_in_current_step が False で、かつ next_event_time <= self.current_time で、
-                # さらにシミュレーション終了条件も満たさない場合、無限ループの可能性がある。
-                # そのため、_get_next_event_time が常に current_time より厳密に大きい値を返すか、
-                # float('inf') を返すように保証することが重要。
-                # worker.busy_until は current_time + processing_time なので、processing_time > 0 なら常に未来。
-                # processing_time = 0 の場合は busy_until = current_time となりうる。
-                # その場合、worker.process_task で完了し、action_occurred が true になる。
-                # そして、再度 _get_next_event_time が呼ばれる。
-                if not (
-                    self.pending_requests or not self.task_queue.is_empty() or any(w.current_task for w in self.workers)
-                ):
-                    # print("--- Simulation End: All tasks processed and no pending. ---")
-                    break  # All tasks processed
-                pass
-
-        self.completed_requests.sort(
-            key=lambda r: (
-                r.finish_processing_time_by_worker if r.finish_processing_time_by_worker != -1 else float("inf"),
-                r.arrival_time_in_queue,
-            )
-        )
-        # print(f"Total completed (incl. rejected): {len(self.completed_requests)}")
-        return self.completed_requests
-
     def _display_animation_frame(self):
         """アニメーションモードで現在のシミュレーション状態を表示します。"""
-        os.system('cls' if os.name == 'nt' else 'clear')
+        os.system("cls" if os.name == "nt" else "clear")  # noqa: S605
         print("--- Simulation Animation ---")
         print(f"Current Time: {self.current_time:.2f} s")
 
@@ -249,7 +124,7 @@
         if self.animation_mode and self.animation_sleep_duration > 0:
             time.sleep(self.animation_sleep_duration)
 
-    def run(self) -> List[Request]:
+    def run(self) -> list[Request]:
         """
         シミュレーションを実行します。
 
@@ -257,7 +132,7 @@
         Falseの場合、イベントドリブンで高速に実行します。
 
         Returns:
-            List[Request]: 処理が完了した（またはリジェクトされた）リクエストのリスト。
+            list[Request]: 処理が完了した（またはリジェクトされた）リクエストのリスト。
                            完了時刻（リジェクトの場合は-1）などの情報が更新されています。
         """
         if self.animation_mode:
@@ -290,16 +165,24 @@
 
                 # 3. 時間を進める
                 # 全ての処理が終わっていればループを抜ける (アニメーションの最後のフレームを表示するため、先に時間を進めない)
-                if not self.pending_requests and self.task_queue.is_empty() and all(not w.current_task for w in self.workers):
-                    self._display_animation_frame() # 最後の状態を表示
+                if (
+                    not self.pending_requests
+                    and self.task_queue.is_empty()
+                    and all(not w.current_task for w in self.workers)
+                ):
+                    self._display_animation_frame()  # 最後の状態を表示
                     break
 
                 self.current_time += self.animation_update_interval_seconds
 
-            if not (not self.pending_requests and self.task_queue.is_empty() and all(not w.current_task for w in self.workers)):
-                 self._display_animation_frame() # ループが途中で抜けた場合（例：最大時間など）も最終状態表示
-
-        else: # イベント駆動モード (既存のロジック)
+            if not (
+                not self.pending_requests
+                and self.task_queue.is_empty()
+                and all(not w.current_task for w in self.workers)
+            ):
+                self._display_animation_frame()  # ループが途中で抜けた場合（例：最大時間など）も最終状態表示
+
+        else:  # イベント駆動モード (既存のロジック)
             while self.pending_requests or not self.task_queue.is_empty() or any(w.current_task for w in self.workers):
                 action_occurred_in_current_step = True
                 while action_occurred_in_current_step:
@@ -333,14 +216,22 @@
                             self.completed_requests.append(completed_task)
                             action_occurred_in_current_step = True
 
-                        if worker.current_task and new_current_task_id != original_current_task_id:
-                             action_occurred_in_current_step = True
-                        elif worker.current_task and worker.busy_until != original_busy_until and original_current_task_id == new_current_task_id :
-                             action_occurred_in_current_step = True
+                        if (
+                            worker.current_task
+                            and new_current_task_id != original_current_task_id
+                            or worker.current_task
+                            and worker.busy_until != original_busy_until
+                            and original_current_task_id == new_current_task_id
+                        ):
+                            action_occurred_in_current_step = True
 
                 next_event_time = self._get_next_event_time()
-                if next_event_time == float('inf'):
-                    if not self.pending_requests and self.task_queue.is_empty() and all(not w.current_task for w in self.workers):
+                if next_event_time == float("inf"):
+                    if (
+                        not self.pending_requests
+                        and self.task_queue.is_empty()
+                        and all(not w.current_task for w in self.workers)
+                    ):
                         break
                     else:
                         break
@@ -348,9 +239,18 @@
                 if next_event_time > self.current_time:
                     self.current_time = next_event_time
                 elif next_event_time <= self.current_time:
-                    if not (self.pending_requests or not self.task_queue.is_empty() or any(w.current_task for w in self.workers)):
+                    if not (
+                        self.pending_requests
+                        or not self.task_queue.is_empty()
+                        or any(w.current_task for w in self.workers)
+                    ):
                         break
                     pass
 
-        self.completed_requests.sort(key=lambda r: (r.finish_processing_time_by_worker if r.finish_processing_time_by_worker != -1 else float('inf'), r.arrival_time_in_queue))
+        self.completed_requests.sort(
+            key=lambda r: (
+                r.finish_processing_time_by_worker if r.finish_processing_time_by_worker != -1 else float("inf"),
+                r.arrival_time_in_queue,
+            )
+        )
         return self.completed_requests